// Copyright (c) Mysten Labs, Inc.
// SPDX-License-Identifier: Apache-2.0

//! CheckpointExecutor is a Node component that executes all checkpoints for the
//! given epoch. It acts as a Consumer to StateSync
//! for newly synced checkpoints, taking these checkpoints and
//! scheduling and monitoring their execution. Its primary goal is to allow
//! for catching up to the current checkpoint sequence number of the network
//! as quickly as possible so that a newly joined, or recovering Node can
//! participate in a timely manner. To that end, CheckpointExecutor attempts
//! to saturate the CPU with executor tasks (one per checkpoint), each of which
//! handle scheduling and awaiting checkpoint transaction execution.
//!
//! CheckpointExecutor is made recoverable in the event of Node shutdown by way of a watermark,
//! highest_executed_checkpoint, which is guaranteed to be updated sequentially in order,
//! despite checkpoints themselves potentially being executed nonsequentially and in parallel.
//! CheckpointExecutor parallelizes checkpoints of the same epoch as much as possible.
//! CheckpointExecutor enforces the invariant that if `run` returns successfully, we have reached the
//! end of epoch. This allows us to use it as a signal for reconfig.

use std::path::PathBuf;
use std::{
    collections::HashMap,
    sync::Arc,
    time::{Duration, Instant},
};

use futures::stream::FuturesOrdered;
use itertools::izip;
use mysten_metrics::{spawn_monitored_task, MonitoredFutureExt};
use prometheus::Registry;
use sui_config::node::{CheckpointExecutorConfig, RunWithRange};
use sui_macros::{fail_point, fail_point_async};
use sui_types::effects::{TransactionEffects, TransactionEffectsAPI};
use sui_types::executable_transaction::VerifiedExecutableTransaction;
use sui_types::message_envelope::Message;
use sui_types::{
    base_types::{ExecutionDigests, TransactionDigest, TransactionEffectsDigest},
    messages_checkpoint::{CheckpointSequenceNumber, VerifiedCheckpoint},
    transaction::VerifiedTransaction,
};
use sui_types::{error::SuiResult, transaction::TransactionDataAPI};
use tap::{TapFallible, TapOptional};
use tokio::{
    sync::broadcast::{self, error::RecvError},
    task::JoinHandle,
    time::timeout,
};
use tokio_stream::StreamExt;
use tracing::{debug, error, info, instrument, trace, warn};

use self::metrics::CheckpointExecutorMetrics;
use crate::authority::authority_per_epoch_store::AuthorityPerEpochStore;
use crate::authority::AuthorityState;
use crate::checkpoints::checkpoint_executor::data_ingestion_handler::store_checkpoint_locally;
use crate::state_accumulator::StateAccumulator;
use crate::transaction_manager::TransactionManager;
use crate::{checkpoints::CheckpointStore, execution_cache::ExecutionCacheRead};

mod data_ingestion_handler;
mod metrics;
#[cfg(test)]
pub(crate) mod tests;

type CheckpointExecutionBuffer = FuturesOrdered<JoinHandle<VerifiedCheckpoint>>;

/// The interval to log checkpoint progress, in # of checkpoints processed.
const CHECKPOINT_PROGRESS_LOG_COUNT_INTERVAL: u64 = 5000;

const SCHEDULING_EVENT_FUTURE_TIMEOUT_MS: u64 = 2000;

#[derive(PartialEq, Eq, Debug)]
pub enum StopReason {
    EpochComplete,
    RunWithRangeCondition,
}

pub struct CheckpointExecutor {
    mailbox: broadcast::Receiver<VerifiedCheckpoint>,
    // TODO: AuthorityState is only needed because we have to call deprecated_insert_finalized_transactions
    // once that code is fully deprecated we can remove this
    state: Arc<AuthorityState>,
    checkpoint_store: Arc<CheckpointStore>,
    cache_reader: Arc<dyn ExecutionCacheRead>,
    tx_manager: Arc<TransactionManager>,
    accumulator: Arc<StateAccumulator>,
    config: CheckpointExecutorConfig,
    metrics: Arc<CheckpointExecutorMetrics>,
}

impl CheckpointExecutor {
    pub fn new(
        mailbox: broadcast::Receiver<VerifiedCheckpoint>,
        checkpoint_store: Arc<CheckpointStore>,
        state: Arc<AuthorityState>,
        accumulator: Arc<StateAccumulator>,
        config: CheckpointExecutorConfig,
        prometheus_registry: &Registry,
    ) -> Self {
        Self {
            mailbox,
            state: state.clone(),
            checkpoint_store,
            cache_reader: state.get_cache_reader().clone(),
            tx_manager: state.transaction_manager().clone(),
            accumulator,
            config,
            metrics: CheckpointExecutorMetrics::new(prometheus_registry),
        }
    }

    pub fn new_for_tests(
        mailbox: broadcast::Receiver<VerifiedCheckpoint>,
        checkpoint_store: Arc<CheckpointStore>,
        state: Arc<AuthorityState>,
        accumulator: Arc<StateAccumulator>,
    ) -> Self {
        Self {
            mailbox,
            state: state.clone(),
            checkpoint_store,
            cache_reader: state.get_cache_reader().clone(),
            tx_manager: state.transaction_manager().clone(),
            accumulator,
            config: Default::default(),
            metrics: CheckpointExecutorMetrics::new_for_tests(),
        }
    }

    /// Ensure that all checkpoints in the current epoch will be executed.
    /// We don't technically need &mut on self, but passing it to make sure only one instance is
    /// running at one time.
    pub async fn run_epoch(
        &mut self,
        epoch_store: Arc<AuthorityPerEpochStore>,
        run_with_range: Option<RunWithRange>,
    ) -> StopReason {
        // check if we want to run this epoch based on RunWithRange condition value
        // we want to be inclusive of the defined RunWithRangeEpoch::Epoch
        // i.e Epoch(N) means we will execute epoch N and stop when reaching N+1
        if run_with_range.map_or(false, |rwr| rwr.is_epoch_gt(epoch_store.epoch())) {
            info!(
                "RunWithRange condition satisfied at {:?}, run_epoch={:?}",
                run_with_range,
                epoch_store.epoch()
            );
            return StopReason::RunWithRangeCondition;
        };

        debug!(
            "Checkpoint executor running for epoch {}",
            epoch_store.epoch(),
        );
        self.metrics
            .checkpoint_exec_epoch
            .set(epoch_store.epoch() as i64);

        // Decide the first checkpoint to schedule for execution.
        // If we haven't executed anything in the past, we schedule checkpoint 0.
        // Otherwise we schedule the one after highest executed.
        let mut highest_executed = self
            .checkpoint_store
            .get_highest_executed_checkpoint()
            .unwrap();
        let mut next_to_schedule = highest_executed
            .as_ref()
            .map(|c| c.sequence_number() + 1)
            .unwrap_or_else(|| {
                // TODO this invariant may no longer hold once we introduce snapshots
                assert_eq!(epoch_store.epoch(), 0);
                0
            });
        let mut pending: CheckpointExecutionBuffer = FuturesOrdered::new();

        let mut now_time = Instant::now();
        let mut now_transaction_num = highest_executed
            .as_ref()
            .map(|c| c.network_total_transactions)
            .unwrap_or(0);
        let scheduling_timeout = Duration::from_millis(SCHEDULING_EVENT_FUTURE_TIMEOUT_MS);

        loop {
            debug!("Looping epoch");
            // If we have executed the last checkpoint of the current epoch, stop.
            if self
                .check_epoch_last_checkpoint(epoch_store.clone(), &highest_executed)
                .await
            {
                debug!("Checked last epoch checkpoint");
                self.checkpoint_store
                    .prune_local_summaries()
                    .tap_err(|e| error!("Failed to prune local summaries: {}", e))
                    .ok();

                // be extra careful to ensure we don't have orphans
                assert!(
                    pending.is_empty(),
                    "Pending checkpoint execution buffer should be empty after processing last checkpoint of epoch",
                );
                fail_point_async!("crash");
                return StopReason::EpochComplete;
            }

            self.schedule_synced_checkpoints(
                &mut pending,
                // next_to_schedule will be updated to the next checkpoint to schedule.
                // This makes sure we don't re-schedule the same checkpoint multiple times.
                &mut next_to_schedule,
                epoch_store.clone(),
                run_with_range,
            );

            self.metrics
                .checkpoint_exec_inflight
                .set(pending.len() as i64);
<<<<<<< HEAD
            debug!("Checking for completed workers...");
=======

>>>>>>> 5206ab64
            tokio::select! {
                // Check for completed workers and ratchet the highest_checkpoint_executed
                // watermark accordingly. Note that given that checkpoints are guaranteed to
                // be processed (added to FuturesOrdered) in seq_number order, using FuturesOrdered
                // guarantees that we will also ratchet the watermarks in order.
                Some(Ok(checkpoint)) = pending.next() => {
                    debug!("Got pending next checkpoint");
                    self.process_executed_checkpoint(&checkpoint);
                    highest_executed = Some(checkpoint.clone());


                    // Estimate TPS every 10k transactions or 30 sec
                    let elapsed = now_time.elapsed().as_millis();
                    let current_transaction_num =  highest_executed.as_ref().map(|c| c.network_total_transactions).unwrap_or(0);
                    if current_transaction_num - now_transaction_num > 10_000 || elapsed > 30_000{
                        let tps = (1000.0 * (current_transaction_num - now_transaction_num) as f64 / elapsed as f64) as i32;
                        self.metrics.checkpoint_exec_sync_tps.set(tps as i64);
                        now_time = Instant::now();
                        now_transaction_num = current_transaction_num;
                    }
                     // we want to be inclusive of checkpoints in RunWithRange::Checkpoint type
                    if run_with_range.map_or(false, |rwr| rwr.matches_checkpoint(checkpoint.sequence_number)) {
                        info!(
                            "RunWithRange condition satisfied after checkpoint sequence number {:?}",
                            checkpoint.sequence_number
                        );
                        return StopReason::RunWithRangeCondition;
                    }
                }
                // Check for newly synced checkpoints from StateSync.
                received = timeout(scheduling_timeout, self.mailbox.recv()) => match received {
                    Err(_elapsed) => {
                        warn!(
                            "Received no new synced checkpoints for {scheduling_timeout:?}. Next checkpoint to be scheduled: {next_to_schedule}",
                        );
                        fail_point!("cp_exec_scheduling_timeout_reached");
                    },
                    Ok(Ok(checkpoint)) => {
                        debug!(
                            sequence_number = ?checkpoint.sequence_number,
                            "received checkpoint summary from state sync"
                        );
                        checkpoint.report_checkpoint_age_ms(&self.metrics.checkpoint_contents_age_ms);
                    },
                    // In this case, messages in the mailbox have been overwritten
                    // as a result of lagging too far behind.
                    Ok(Err(RecvError::Lagged(num_skipped))) => {
                        debug!(
                            "Checkpoint Execution Recv channel overflowed {:?} messages",
                            num_skipped,
                        );
                    }
                    Ok(Err(RecvError::Closed)) => {
                        panic!("Checkpoint Execution Sender (StateSync) closed channel unexpectedly");
                    }
                }
            }
        }
    }

    pub fn set_inconsistent_state(&self, is_inconsistent_state: bool) {
        self.metrics
            .accumulator_inconsistent_state
            .set(is_inconsistent_state as i64);
    }

    /// Post processing and plumbing after we executed a checkpoint. This function is guaranteed
    /// to be called in the order of checkpoint sequence number.
    #[instrument(level = "debug", skip_all)]
    fn process_executed_checkpoint(&self, checkpoint: &VerifiedCheckpoint) {
        // Ensure that we are not skipping checkpoints at any point
        let seq = *checkpoint.sequence_number();
        if let Some(prev_highest) = self
            .checkpoint_store
            .get_highest_executed_checkpoint_seq_number()
            .unwrap()
        {
            assert_eq!(prev_highest + 1, seq);
        } else {
            assert_eq!(seq, 0);
        }
        debug!("Bumping highest_executed_checkpoint watermark to {:?}", seq);
        if seq % CHECKPOINT_PROGRESS_LOG_COUNT_INTERVAL == 0 {
            info!("Finished syncing and executing checkpoint {}", seq);
        }

        fail_point!("highest-executed-checkpoint");

        // We store a fixed number of additional FullCheckpointContents after execution is complete
        // for use in state sync.
        const NUM_SAVED_FULL_CHECKPOINT_CONTENTS: u64 = 5_000;
        if seq >= NUM_SAVED_FULL_CHECKPOINT_CONTENTS {
            let prune_seq = seq - NUM_SAVED_FULL_CHECKPOINT_CONTENTS;
            let prune_checkpoint = self
                .checkpoint_store
                .get_checkpoint_by_sequence_number(prune_seq)
                .expect("Failed to fetch checkpoint")
                .expect("Failed to retrieve earlier checkpoint by sequence number");
            self.checkpoint_store
                .delete_full_checkpoint_contents(prune_seq)
                .expect("Failed to delete full checkpoint contents");
            self.checkpoint_store
                .delete_contents_digest_sequence_number_mapping(&prune_checkpoint.content_digest)
                .expect("Failed to delete contents digest -> sequence number mapping");
        }

        self.checkpoint_store
            .update_highest_executed_checkpoint(checkpoint)
            .unwrap();
        self.metrics.last_executed_checkpoint.set(seq as i64);

        self.metrics
            .last_executed_checkpoint_timestamp_ms
            .set(checkpoint.timestamp_ms as i64);
        checkpoint.report_checkpoint_age_ms(&self.metrics.last_executed_checkpoint_age_ms);
    }

    #[instrument(level = "debug", skip_all)]
    fn schedule_synced_checkpoints(
        &self,
        pending: &mut CheckpointExecutionBuffer,
        next_to_schedule: &mut CheckpointSequenceNumber,
        epoch_store: Arc<AuthorityPerEpochStore>,
        run_with_range: Option<RunWithRange>,
    ) {
        let Some(latest_synced_checkpoint) = self
            .checkpoint_store
            .get_highest_synced_checkpoint()
            .expect("Failed to read highest synced checkpoint")
        else {
            debug!("No checkpoints to schedule, highest synced checkpoint is None",);
            return;
        };

        while *next_to_schedule <= *latest_synced_checkpoint.sequence_number()
            && pending.len() < self.config.checkpoint_execution_max_concurrency
        {
            let checkpoint = self
                .checkpoint_store
                .get_checkpoint_by_sequence_number(*next_to_schedule)
                .unwrap()
                .unwrap_or_else(|| {
                    panic!(
                        "Checkpoint sequence number {:?} does not exist in checkpoint store",
                        *next_to_schedule
                    )
                });
            if checkpoint.epoch() > epoch_store.epoch() {
                return;
            }
            match run_with_range {
                Some(RunWithRange::Checkpoint(seq)) if *next_to_schedule > seq => {
                    debug!(
                        "RunWithRange Checkpoint {} is set, not scheduling checkpoint {}",
                        seq, *next_to_schedule
                    );
                    return;
                }
                _ => {
                    self.schedule_checkpoint(checkpoint, pending, epoch_store.clone());
                    *next_to_schedule += 1;
                }
            }
        }
    }

    #[instrument(level = "error", skip_all, fields(seq = ?checkpoint.sequence_number(), epoch = ?epoch_store.epoch()))]
    fn schedule_checkpoint(
        &self,
        checkpoint: VerifiedCheckpoint,
        pending: &mut CheckpointExecutionBuffer,
        epoch_store: Arc<AuthorityPerEpochStore>,
    ) {
        debug!("Scheduling checkpoint for execution");

        // Mismatch between node epoch and checkpoint epoch after startup
        // crash recovery is invalid
        let checkpoint_epoch = checkpoint.epoch();
        assert_eq!(
            checkpoint_epoch,
            epoch_store.epoch(),
            "Epoch mismatch after startup recovery. checkpoint epoch: {:?}, node epoch: {:?}",
            checkpoint_epoch,
            epoch_store.epoch(),
        );

        let metrics = self.metrics.clone();
        let local_execution_timeout_sec = self.config.local_execution_timeout_sec;
        let data_ingestion_dir = self.config.data_ingestion_dir.clone();
        let checkpoint_store = self.checkpoint_store.clone();
        let cache_reader = self.cache_reader.clone();
        let tx_manager = self.tx_manager.clone();
        let accumulator = self.accumulator.clone();
        let state = self.state.clone();

        pending.push_back(spawn_monitored_task!(async move {
            let epoch_store = epoch_store.clone();
            while let Err(err) = execute_checkpoint(
                checkpoint.clone(),
                &state,
                cache_reader.as_ref(),
                checkpoint_store.clone(),
                epoch_store.clone(),
                tx_manager.clone(),
                accumulator.clone(),
                local_execution_timeout_sec,
                &metrics,
                data_ingestion_dir.clone(),
            )
            .await
            {
                error!(
                    "Error while executing checkpoint, will retry in 1s: {:?}",
                    err
                );
                tokio::time::sleep(Duration::from_secs(1)).await;
                metrics.checkpoint_exec_errors.inc();
            }
            checkpoint
        }));
    }

    async fn execute_change_epoch_tx(
        &self,
        execution_digests: ExecutionDigests,
        change_epoch_tx_digest: TransactionDigest,
        change_epoch_tx: VerifiedExecutableTransaction,
        epoch_store: Arc<AuthorityPerEpochStore>,
        checkpoint: VerifiedCheckpoint,
    ) {
        let change_epoch_fx = self
            .cache_reader
            .get_effects(&execution_digests.effects)
            .expect("Fetching effects for change_epoch tx cannot fail")
            .expect("Change_epoch tx effects must exist");

        if change_epoch_tx.contains_shared_object() {
            epoch_store
                .acquire_shared_locks_from_effects(
                    &change_epoch_tx,
                    &change_epoch_fx,
                    self.cache_reader.as_ref(),
                )
                .await
                .expect("Acquiring shared locks for change_epoch tx cannot fail");
        }

        self.tx_manager.enqueue_with_expected_effects_digest(
            vec![(change_epoch_tx.clone(), execution_digests.effects)],
            &epoch_store,
        );
        handle_execution_effects(
            &self.state,
            vec![execution_digests],
            vec![change_epoch_tx_digest],
            checkpoint.clone(),
            self.checkpoint_store.clone(),
            self.cache_reader.as_ref(),
            epoch_store.clone(),
            self.tx_manager.clone(),
            self.accumulator.clone(),
            self.config.local_execution_timeout_sec,
            self.config.data_ingestion_dir.clone(),
        )
        .await;
    }

    /// Check whether `checkpoint` is the last checkpoint of the current epoch. If so,
    /// perform special case logic (execute change_epoch tx, accumulate epoch,
    /// finalize transactions), then return true.
    pub async fn check_epoch_last_checkpoint(
        &self,
        epoch_store: Arc<AuthorityPerEpochStore>,
        checkpoint: &Option<VerifiedCheckpoint>,
    ) -> bool {
        let cur_epoch = epoch_store.epoch();

        if let Some(checkpoint) = checkpoint {
            if checkpoint.epoch() == cur_epoch {
                if let Some((change_epoch_execution_digests, change_epoch_tx)) =
                    extract_end_of_epoch_tx(
                        checkpoint,
                        self.cache_reader.as_ref(),
                        self.checkpoint_store.clone(),
                        epoch_store.clone(),
                    )
                {
                    let change_epoch_tx_digest = change_epoch_execution_digests.transaction;

                    info!(
                        ended_epoch = cur_epoch,
                        last_checkpoint = checkpoint.sequence_number(),
                        "Reached end of epoch, executing change_epoch transaction",
                    );

                    self.execute_change_epoch_tx(
                        change_epoch_execution_digests,
                        change_epoch_tx_digest,
                        change_epoch_tx,
                        epoch_store.clone(),
                        checkpoint.clone(),
                    )
                    .await;

                    fail_point_async!("prune-and-compact");

                    // For finalizing the checkpoint, we need to pass in all checkpoint
                    // transaction effects, not just the change_epoch tx effects. However,
                    // we have already notify awaited all tx effects separately (once
                    // for change_epoch tx, and once for all other txes). Therefore this
                    // should be a fast operation
                    let all_tx_digests: Vec<_> = self
                        .checkpoint_store
                        .get_checkpoint_contents(&checkpoint.content_digest)
                        .expect("read cannot fail")
                        .expect("Checkpoint contents should exist")
                        .iter()
                        .map(|digests| digests.transaction)
                        .collect();

                    let effects = self
                        .cache_reader
                        .notify_read_executed_effects(&all_tx_digests)
                        .await
                        .expect("Failed to get executed effects for finalizing checkpoint");

                    finalize_checkpoint(
                        &self.state,
                        self.cache_reader.as_ref(),
                        self.checkpoint_store.clone(),
                        &all_tx_digests,
                        epoch_store.clone(),
                        checkpoint.clone(),
                        self.accumulator.clone(),
                        effects,
                        self.config.data_ingestion_dir.clone(),
                    )
                    .await
                    .expect("Finalizing checkpoint cannot fail");

                    self.accumulator
                        .accumulate_epoch(
                            &cur_epoch,
                            *checkpoint.sequence_number(),
                            epoch_store.clone(),
                        )
                        .in_monitored_scope("CheckpointExecutor::accumulate_epoch")
                        .await
                        .expect("Accumulating epoch cannot fail");

                    return true;
                }
            }
        }
        false
    }
}

// Logs within the function are annotated with the checkpoint sequence number and epoch,
// from schedule_checkpoint().
#[instrument(level = "debug", skip_all, fields(seq = ?checkpoint.sequence_number(), epoch = ?epoch_store.epoch()))]
async fn execute_checkpoint(
    checkpoint: VerifiedCheckpoint,
    state: &AuthorityState,
    cache_reader: &dyn ExecutionCacheRead,
    checkpoint_store: Arc<CheckpointStore>,
    epoch_store: Arc<AuthorityPerEpochStore>,
    transaction_manager: Arc<TransactionManager>,
    accumulator: Arc<StateAccumulator>,
    local_execution_timeout_sec: u64,
    metrics: &Arc<CheckpointExecutorMetrics>,
    data_ingestion_dir: Option<PathBuf>,
) -> SuiResult {
    debug!("Preparing checkpoint for execution",);
    let prepare_start = Instant::now();

    // this function must guarantee that all transactions in the checkpoint are executed before it
    // returns. This invariant is enforced in two phases:
    // - First, we filter out any already executed transactions from the checkpoint in
    //   get_unexecuted_transactions()
    // - Second, we execute all remaining transactions.

    let (execution_digests, all_tx_digests, executable_txns) = get_unexecuted_transactions(
        checkpoint.clone(),
        cache_reader,
        checkpoint_store.clone(),
        epoch_store.clone(),
    );

    let tx_count = execution_digests.len();
    debug!("Number of transactions in the checkpoint: {:?}", tx_count);
    metrics.checkpoint_transaction_count.report(tx_count as u64);

    execute_transactions(
        execution_digests,
        all_tx_digests.clone(),
        executable_txns,
        state,
        cache_reader,
        checkpoint_store.clone(),
        epoch_store.clone(),
        transaction_manager,
        accumulator,
        local_execution_timeout_sec,
        checkpoint,
        metrics,
        prepare_start,
        data_ingestion_dir,
    )
    .await?;
    Ok(())
}

#[instrument(level = "error", skip_all, fields(seq = ?checkpoint.sequence_number(), epoch = ?epoch_store.epoch()))]
async fn handle_execution_effects(
    state: &AuthorityState,
    execution_digests: Vec<ExecutionDigests>,
    all_tx_digests: Vec<TransactionDigest>,
    checkpoint: VerifiedCheckpoint,
    checkpoint_store: Arc<CheckpointStore>,
    cache_reader: &dyn ExecutionCacheRead,
    epoch_store: Arc<AuthorityPerEpochStore>,
    transaction_manager: Arc<TransactionManager>,
    accumulator: Arc<StateAccumulator>,
    local_execution_timeout_sec: u64,
    data_ingestion_dir: Option<PathBuf>,
) {
    // Once synced_txns have been awaited, all txns should have effects committed.
    let mut periods = 1;
    let log_timeout_sec = Duration::from_secs(local_execution_timeout_sec);
    // Whether the checkpoint is next to execute and blocking additional executions.
    let mut blocking_execution = false;
    loop {
        let effects_future = cache_reader.notify_read_executed_effects(&all_tx_digests);

        match timeout(log_timeout_sec, effects_future).await {
            Err(_elapsed) => {
                // Reading this value every timeout should be ok.
                let highest_seq = checkpoint_store
                    .get_highest_executed_checkpoint_seq_number()
                    .unwrap()
                    .unwrap_or_default();
                if checkpoint.sequence_number <= highest_seq {
                    error!(
                        "Re-executing checkpoint {} after higher checkpoint {} has executed!",
                        checkpoint.sequence_number, highest_seq
                    );
                    continue;
                }
                if checkpoint.sequence_number > highest_seq + 1 {
                    trace!(
                        "Checkpoint {} is still executing. Highest executed = {}",
                        checkpoint.sequence_number,
                        highest_seq
                    );
                    continue;
                }
                if !blocking_execution {
                    trace!(
                        "Checkpoint {} is next to execute.",
                        checkpoint.sequence_number
                    );
                    blocking_execution = true;
                    continue;
                }

                // Only log details when the checkpoint is next to execute, but has not finished
                // execution within log_timeout_sec.
                let missing_digests: Vec<TransactionDigest> = cache_reader
                    .multi_get_executed_effects_digests(&all_tx_digests)
                    .expect("multi_get_executed_effects cannot fail")
                    .iter()
                    .zip(all_tx_digests.clone())
                    .filter_map(
                        |(fx, digest)| {
                            if fx.is_none() {
                                Some(digest)
                            } else {
                                None
                            }
                        },
                    )
                    .collect();

                if missing_digests.is_empty() {
                    // All effects just become available.
                    continue;
                }

                warn!(
                    "Transaction effects for checkpoint tx digests {:?} not present within {:?}. ",
                    missing_digests,
                    log_timeout_sec * periods,
                );

                // Print out more information for the 1st pending transaction, which should have
                // all of its input available.
                let pending_digest = missing_digests.first().unwrap();
                if let Some(missing_input) = transaction_manager.get_missing_input(pending_digest) {
                    warn!(
                        "Transaction {pending_digest:?} has missing input objects {missing_input:?}",
                    );
                }
                periods += 1;
            }
            Ok(Err(err)) => panic!("Failed to notify_read_executed_effects: {:?}", err),
            Ok(Ok(effects)) => {
                for (tx_digest, expected_digest, actual_effects) in
                    izip!(&all_tx_digests, &execution_digests, &effects)
                {
                    let expected_effects_digest = &expected_digest.effects;
                    assert_not_forked(
                        &checkpoint,
                        tx_digest,
                        expected_effects_digest,
                        &actual_effects.digest(),
                        cache_reader,
                    );
                }

                // return Ok(effects);

                // if end of epoch checkpoint, we must finalize the checkpoint after executing
                // the change epoch tx, which is done after all other checkpoint execution
                if checkpoint.end_of_epoch_data.is_none() {
                    finalize_checkpoint(
                        state,
                        cache_reader,
                        checkpoint_store.clone(),
                        &all_tx_digests,
                        epoch_store.clone(),
                        checkpoint.clone(),
                        accumulator.clone(),
                        effects,
                        data_ingestion_dir,
                    )
                    .await
                    .expect("Finalizing checkpoint cannot fail");
                }
                return;
            }
        }
    }
}

fn assert_not_forked(
    checkpoint: &VerifiedCheckpoint,
    tx_digest: &TransactionDigest,
    expected_digest: &TransactionEffectsDigest,
    actual_effects_digest: &TransactionEffectsDigest,
    cache_reader: &dyn ExecutionCacheRead,
) {
    if *expected_digest != *actual_effects_digest {
        let actual_effects = cache_reader
            .get_executed_effects(tx_digest)
            .expect("get_executed_effects cannot fail")
            .expect("actual effects should exist");

        // log observed effects (too big for panic message) and then panic.
        error!(
            ?checkpoint,
            ?tx_digest,
            ?expected_digest,
            ?actual_effects,
            "fork detected!"
        );
        panic!(
            "When executing checkpoint {}, transaction {} \
            is expected to have effects digest {}, but got {}!",
            checkpoint.sequence_number(),
            tx_digest,
            expected_digest,
            actual_effects_digest,
        );
    }
}

// Given a checkpoint, find the end of epoch transaction, if it exists
fn extract_end_of_epoch_tx(
    checkpoint: &VerifiedCheckpoint,
    cache_reader: &dyn ExecutionCacheRead,
    checkpoint_store: Arc<CheckpointStore>,
    epoch_store: Arc<AuthorityPerEpochStore>,
) -> Option<(ExecutionDigests, VerifiedExecutableTransaction)> {
    checkpoint.end_of_epoch_data.as_ref()?;

    // Last checkpoint must have the end of epoch transaction as the last transaction.

    let checkpoint_sequence = checkpoint.sequence_number();
    let execution_digests = checkpoint_store
        .get_checkpoint_contents(&checkpoint.content_digest)
        .expect("Failed to get checkpoint contents from store")
        .unwrap_or_else(|| {
            panic!(
                "Checkpoint contents for digest {:?} does not exist",
                checkpoint.content_digest
            )
        })
        .into_inner();

    let digests = execution_digests
        .last()
        .expect("Final checkpoint must have at least one transaction");

    let change_epoch_tx = cache_reader
        .get_transaction_block(&digests.transaction)
        .expect("read cannot fail");

    let change_epoch_tx = VerifiedExecutableTransaction::new_from_checkpoint(
        (*change_epoch_tx.unwrap_or_else(||
            panic!(
                "state-sync should have ensured that transaction with digest {:?} exists for checkpoint: {checkpoint:?}",
                digests.transaction,
            )
        )).clone(),
        epoch_store.epoch(),
        *checkpoint_sequence,
    );

    assert!(change_epoch_tx
        .data()
        .intent_message()
        .value
        .is_end_of_epoch_tx());

    Some((*digests, change_epoch_tx))
}

// Given a checkpoint, filter out any already executed transactions, then return the remaining
// execution digests, transaction digests, and transactions to be executed.
fn get_unexecuted_transactions(
    checkpoint: VerifiedCheckpoint,
    cache_reader: &dyn ExecutionCacheRead,
    checkpoint_store: Arc<CheckpointStore>,
    epoch_store: Arc<AuthorityPerEpochStore>,
) -> (
    Vec<ExecutionDigests>,
    Vec<TransactionDigest>,
    Vec<(VerifiedExecutableTransaction, TransactionEffectsDigest)>,
) {
    let checkpoint_sequence = checkpoint.sequence_number();
    let full_contents = checkpoint_store
        .get_full_checkpoint_contents_by_sequence_number(*checkpoint_sequence)
        .expect("Failed to get checkpoint contents from store")
        .tap_some(|_| {
            debug!("loaded full checkpoint contents in bulk for sequence {checkpoint_sequence}")
        });

    let mut execution_digests = checkpoint_store
        .get_checkpoint_contents(&checkpoint.content_digest)
        .expect("Failed to get checkpoint contents from store")
        .unwrap_or_else(|| {
            panic!(
                "Checkpoint contents for digest {:?} does not exist",
                checkpoint.content_digest
            )
        })
        .into_inner();

    let full_contents_txns = full_contents.map(|c| {
        c.into_iter()
            .zip(execution_digests.iter())
            .map(|(txn, digests)| (digests.transaction, txn))
            .collect::<HashMap<_, _>>()
    });

    // Remove the change epoch transaction so that we can special case its execution.
    checkpoint.end_of_epoch_data.as_ref().tap_some(|_| {
        let change_epoch_tx_digest = execution_digests
            .pop()
            .expect("Final checkpoint must have at least one transaction")
            .transaction;

        let change_epoch_tx = cache_reader
            .get_transaction_block(&change_epoch_tx_digest)
            .expect("read cannot fail")
            .unwrap_or_else(||
                panic!(
                    "state-sync should have ensured that transaction with digest {:?} exists for checkpoint: {}",
                    change_epoch_tx_digest, checkpoint.sequence_number()
                )
            );
        assert!(change_epoch_tx.data().intent_message().value.is_end_of_epoch_tx());
    });

    let all_tx_digests: Vec<TransactionDigest> =
        execution_digests.iter().map(|tx| tx.transaction).collect();

    let executed_effects_digests = cache_reader
        .multi_get_executed_effects_digests(&all_tx_digests)
        .expect("failed to read executed_effects from store");

    let (unexecuted_txns, expected_effects_digests): (Vec<_>, Vec<_>) =
        izip!(execution_digests.iter(), executed_effects_digests.iter())
            .filter_map(|(digests, effects_digest)| match effects_digest {
                None => Some((digests.transaction, digests.effects)),
                Some(actual_effects_digest) => {
                    let tx_digest = &digests.transaction;
                    let effects_digest = &digests.effects;
                    trace!(
                        "Transaction with digest {:?} has already been executed",
                        tx_digest
                    );
                    assert_not_forked(
                        &checkpoint,
                        tx_digest,
                        effects_digest,
                        actual_effects_digest,
                        cache_reader,
                    );
                    None
                }
            })
            .unzip();

    // read remaining unexecuted transactions from store
    let executable_txns: Vec<_> = if let Some(full_contents_txns) = full_contents_txns {
        unexecuted_txns
            .into_iter()
            .zip(expected_effects_digests)
            .map(|(tx_digest, expected_effects_digest)| {
                let tx = &full_contents_txns.get(&tx_digest).unwrap().transaction;
                (
                    VerifiedExecutableTransaction::new_from_checkpoint(
                        VerifiedTransaction::new_unchecked(tx.clone()),
                        epoch_store.epoch(),
                        *checkpoint_sequence,
                    ),
                    expected_effects_digest,
                )
            })
            .collect()
    } else {
        cache_reader
            .multi_get_transaction_blocks(&unexecuted_txns)
            .expect("Failed to get checkpoint txes from store")
            .into_iter()
            .zip(expected_effects_digests)
            .enumerate()
            .map(|(i, (tx, expected_effects_digest))| {
                let tx = tx.unwrap_or_else(||
                    panic!(
                        "state-sync should have ensured that transaction with digest {:?} exists for checkpoint: {checkpoint:?}",
                        unexecuted_txns[i]
                    )
                );
                // change epoch tx is handled specially in check_epoch_last_checkpoint
                assert!(!tx.data().intent_message().value.is_end_of_epoch_tx());
                (
                    VerifiedExecutableTransaction::new_from_checkpoint(
                        Arc::try_unwrap(tx).unwrap_or_else(|tx| (*tx).clone()),
                        epoch_store.epoch(),
                        *checkpoint_sequence,
                    ),
                    expected_effects_digest
                )
            })
            .collect()
    };

    (execution_digests, all_tx_digests, executable_txns)
}

// Logs within the function are annotated with the checkpoint sequence number and epoch,
// from schedule_checkpoint().
#[instrument(level = "debug", skip_all)]
async fn execute_transactions(
    execution_digests: Vec<ExecutionDigests>,
    all_tx_digests: Vec<TransactionDigest>,
    executable_txns: Vec<(VerifiedExecutableTransaction, TransactionEffectsDigest)>,
    state: &AuthorityState,
    cache_reader: &dyn ExecutionCacheRead,
    checkpoint_store: Arc<CheckpointStore>,
    epoch_store: Arc<AuthorityPerEpochStore>,
    transaction_manager: Arc<TransactionManager>,
    accumulator: Arc<StateAccumulator>,
    local_execution_timeout_sec: u64,
    checkpoint: VerifiedCheckpoint,
    metrics: &Arc<CheckpointExecutorMetrics>,
    prepare_start: Instant,
    data_ingestion_dir: Option<PathBuf>,
) -> SuiResult {
    let effects_digests: HashMap<_, _> = execution_digests
        .iter()
        .map(|digest| (digest.transaction, digest.effects))
        .collect();

    let shared_effects_digests = executable_txns
        .iter()
        .filter(|(tx, _)| tx.contains_shared_object())
        .map(|(tx, _)| {
            *effects_digests
                .get(tx.digest())
                .expect("Transaction digest not found in effects_digests")
        })
        .collect::<Vec<_>>();

    let digest_to_effects: HashMap<TransactionDigest, TransactionEffects> = cache_reader
        .multi_get_effects(&shared_effects_digests)?
        .into_iter()
        .zip(shared_effects_digests)
        .map(|(fx, fx_digest)| {
            if fx.is_none() {
                panic!(
                    "Transaction effects for effects digest {:?} do not exist in effects table",
                    fx_digest
                );
            }
            let fx = fx.unwrap();
            (*fx.transaction_digest(), fx)
        })
        .collect();

    for (tx, _) in &executable_txns {
        if tx.contains_shared_object() {
            epoch_store
                .acquire_shared_locks_from_effects(
                    tx,
                    digest_to_effects.get(tx.digest()).unwrap(),
                    cache_reader,
                )
                .await?;
        }
    }

    let prepare_elapsed = prepare_start.elapsed();
    metrics
        .checkpoint_prepare_latency_us
        .report(prepare_elapsed.as_micros() as u64);
    if checkpoint.sequence_number % CHECKPOINT_PROGRESS_LOG_COUNT_INTERVAL == 0 {
        info!(
            "Checkpoint preparation for execution took {:?}",
            prepare_elapsed
        );
    }

    let exec_start = Instant::now();
    transaction_manager.enqueue_with_expected_effects_digest(executable_txns.clone(), &epoch_store);

    handle_execution_effects(
        state,
        execution_digests,
        all_tx_digests,
        checkpoint.clone(),
        checkpoint_store,
        cache_reader,
        epoch_store,
        transaction_manager,
        accumulator,
        local_execution_timeout_sec,
        data_ingestion_dir,
    )
    .await;

    let exec_elapsed = exec_start.elapsed();
    metrics
        .checkpoint_exec_latency_us
        .report(exec_elapsed.as_micros() as u64);
    if checkpoint.sequence_number % CHECKPOINT_PROGRESS_LOG_COUNT_INTERVAL == 0 {
        info!("Checkpoint execution took {:?}", exec_elapsed);
    }

    Ok(())
}

#[instrument(level = "debug", skip_all)]
async fn finalize_checkpoint(
    state: &AuthorityState,
    cache_reader: &dyn ExecutionCacheRead,
    checkpoint_store: Arc<CheckpointStore>,
    tx_digests: &[TransactionDigest],
    epoch_store: Arc<AuthorityPerEpochStore>,
    checkpoint: VerifiedCheckpoint,
    accumulator: Arc<StateAccumulator>,
    effects: Vec<TransactionEffects>,
    data_ingestion_dir: Option<PathBuf>,
) -> SuiResult {
    let cache_commit = state.get_cache_commit();
    for digest in tx_digests {
        cache_commit
            .commit_transaction_outputs(epoch_store.epoch(), digest)
            .await?;
    }
    if epoch_store.per_epoch_finalized_txns_enabled() {
        epoch_store.insert_finalized_transactions(tx_digests, checkpoint.sequence_number)?;
    }
    // TODO remove once we no longer need to support this table for read RPC
    state
        .get_checkpoint_cache()
        .deprecated_insert_finalized_transactions(
            tx_digests,
            epoch_store.epoch(),
            checkpoint.sequence_number,
        )?;

    accumulator.accumulate_checkpoint(effects, checkpoint.sequence_number, epoch_store)?;
    if let Some(path) = data_ingestion_dir {
        store_checkpoint_locally(
            path,
            checkpoint,
            cache_reader,
            checkpoint_store,
            tx_digests.to_vec(),
        )?;
    }
    Ok(())
}<|MERGE_RESOLUTION|>--- conflicted
+++ resolved
@@ -213,11 +213,7 @@
             self.metrics
                 .checkpoint_exec_inflight
                 .set(pending.len() as i64);
-<<<<<<< HEAD
-            debug!("Checking for completed workers...");
-=======
-
->>>>>>> 5206ab64
+
             tokio::select! {
                 // Check for completed workers and ratchet the highest_checkpoint_executed
                 // watermark accordingly. Note that given that checkpoints are guaranteed to
