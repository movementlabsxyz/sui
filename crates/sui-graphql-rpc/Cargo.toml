[package]
name = "sui-graphql-rpc"
<<<<<<< HEAD
version = "0.1.0-canonical-sui"
=======
version = "2024.2.0"
>>>>>>> 5206ab64
authors = ["Mysten Labs <build@mystenlabs.com>"]
license = "Apache-2.0"
publish = false
edition = "2021"


[dependencies]
anyhow.workspace = true
async-graphql = {workspace = true, features = ["dataloader", "apollo_tracing", "tracing", "opentelemetry"] }
async-graphql-axum.workspace = true
async-graphql-value.workspace = true
async-trait.workspace = true
axum.workspace = true
chrono.workspace = true
clap.workspace = true
const-str.workspace = true
diesel.workspace = true
either.workspace = true
fastcrypto = { workspace = true, features = ["copy_key"] }
futures.workspace = true
git-version.workspace = true
hex.workspace = true
http.workspace = true
hyper.workspace = true
lru.workspace = true
move-binary-format.workspace = true
move-disassembler.workspace = true
move-ir-types.workspace = true
markdown-gen.workspace = true
mysten-metrics.workspace = true
mysten-network.workspace = true
move-core-types.workspace = true
once_cell.workspace = true
prometheus.workspace = true
rand.workspace = true # todo: cleanup test only deps
regex.workspace = true
reqwest.workspace = true
serial_test.workspace = true
serde.workspace = true
serde_json.workspace = true
serde_with.workspace = true
serde_yaml.workspace = true
shared-crypto.workspace = true
similar.workspace = true
sui-sdk.workspace = true
sui-types.workspace = true
tap.workspace = true
telemetry-subscribers.workspace = true
tracing.workspace = true
tokio.workspace = true
toml.workspace = true
tower.workspace = true
tower-http.workspace = true
thiserror.workspace = true
uuid.workspace = true

sui-graphql-rpc-headers.workspace = true
sui-graphql-rpc-client.workspace = true


# TODO: put these behind feature flag to prevent leakage
# Used for dummy data
bcs.workspace = true
simulacrum.workspace = true  # todo: cleanup test only deps
sui-json-rpc.workspace = true
sui-json-rpc-types.workspace = true
sui-indexer.workspace = true
sui-rest-api.workspace = true
sui-swarm-config.workspace = true
test-cluster.workspace = true
sui-protocol-config.workspace = true
move-bytecode-utils.workspace = true
sui-package-resolver.workspace = true

[dev-dependencies]
expect-test.workspace = true
hyper.workspace = true
insta.workspace = true
serde_json.workspace = true
sui-framework.workspace = true
tower.workspace = true

[features]
default = ["pg_backend"]
pg_integration = []
pg_backend = []<|MERGE_RESOLUTION|>--- conflicted
+++ resolved
@@ -1,10 +1,6 @@
 [package]
 name = "sui-graphql-rpc"
-<<<<<<< HEAD
 version = "0.1.0-canonical-sui"
-=======
-version = "2024.2.0"
->>>>>>> 5206ab64
 authors = ["Mysten Labs <build@mystenlabs.com>"]
 license = "Apache-2.0"
 publish = false
